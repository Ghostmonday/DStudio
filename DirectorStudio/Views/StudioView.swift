--- conflicted
+++ resolved
@@ -79,28 +79,10 @@
                             .background(Color.white.opacity(0.05))
                             .cornerRadius(12)
                             
-<<<<<<< HEAD
-                            // Segments Section with Video Generation
-                            VStack(alignment: .leading, spacing: 12) {
-                                HStack {
-                                    Text("Scenes")
-                                        .font(.headline)
-                                        .foregroundColor(.white)
-                                    
-                                    Spacer()
-                                    
-                                    Text("\(project.segments.count) scenes")
-                                        .font(.caption)
-                                        .foregroundColor(.gray)
-                                }
-                                
-                                if project.segments.isEmpty {
-=======
                             // Scene Segments (simplified for now)
                             if viewReady {
                                 // For now, show a placeholder since we don't have segments yet
                                 VStack(spacing: 12) {
->>>>>>> a5c03cb3
                                     VStack(spacing: 12) {
                                         Image(systemName: "film")
                                             .font(.system(size: 48))
